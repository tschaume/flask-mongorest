import json
import mongoengine

from typing import Pattern
from bson.dbref import DBRef
from bson.objectid import ObjectId
<<<<<<< HEAD
from dotty_dict import Dotty
from flask import request, url_for
=======
from flask import has_request_context, request, url_for
>>>>>>> ce260b1b
try:
    from urllib.parse import urlparse
except ImportError: # Python 2
    from urlparse import urlparse

try: # closeio/mongoengine
    from mongoengine.base.proxy import DocumentProxy
    from mongoengine.fields import SafeReferenceField
except ImportError:
    DocumentProxy = None
    SafeReferenceField = None

from mongoengine.fields import EmbeddedDocumentField, ListField, ReferenceField, GenericReferenceField
from mongoengine.fields import DictField

try:
    from cleancat import Schema as CleancatSchema
    from cleancat import ValidationError as SchemaValidationError
except ImportError:
    CleancatSchema = None

try:
    from marshmallow_mongoengine import ModelSchema
    from marshmallow.exceptions import ValidationError as MarshmallowValidationError
except ImportError:
    ModelSchema = None

from flask_mongorest import methods
from flask_mongorest.exceptions import ValidationError, UnknownFieldError
from flask_mongorest.utils import cmp_fields, isbound, isint, equal


class ResourceMeta(type):
    def __init__(cls, name, bases, classdict):
        if classdict.get('__metaclass__') is not ResourceMeta:
            for document, resource in cls.child_document_resources.items():
                if resource == name:
                    cls.child_document_resources[document] = cls
        type.__init__(cls, name, bases, classdict)

class Resource(object):
    # MongoEngine Document class related to this resource (required)
    document = None

    # List of fields that can (and should by default) be included in the
    # response
    fields = None

    # Dict of original field names (as seen in `fields`) and what they should
    # be renamed to in the API response
    rename_fields = {}

    # CleanCat Schema class (used for validation)
    schema = None

    # List of fields that the objects can be ordered by
    allowed_ordering = []

    # Define whether or not this resource supports pagination
    paginate = True

    # Default limit if no _limit is specified in the request. Only relevant
    # if pagination is enabled.
    default_limit = 100

    # Maximum value of _limit that can be requested (avoids DDoS'ing the API).
    # Only relevant if pagination is enabled.
    max_limit = 100

    # Map of field names to paginate with according default and maximum limits
    fields_to_paginate = {}

    # Map of field names and Resource classes that should be used to handle
    # these fields (for serialization, saving, etc.).
    related_resources = {}

    # Map of field names on this resource's document to field names on the
    # related resource's document, used as a helper in the process of
    # turning a field value from a queryset to a list of objects
    #
    # TODO Behavior of this is *very* unintuitive and should be changed or
    # dropped, or at least refactored
    related_resources_hints = {}

    # List of field names corresponding to related resources. If a field is
    # mentioned here and in `related_resources`, it can be created/updated
    # from within this resource.
    save_related_fields = []

    # Map of MongoEngine Document classes to Resource class names. Defines
    # which sub-resource should be used for handling a particular subclass of
    # this resource's document.
    child_document_resources = {}

    # Whenever a new document is posted and the system doesn't know the type
    # of it yet, it will choose a default sub-resource for this document type
    default_child_resource_document = None

    # Defines whether MongoEngine's select_related should be used on a
    # filtered query set, pulling all the references efficiently.
    select_related = False

    # allow download formats
    download_formats = []

    # Must start and end with a "/"
    uri_prefix = None

    def __init__(self, view_method=None):
        """
        Initializes a resource. Optionally, a method class can be given to
        view_method (see methods.py) so the resource can behave differently
        depending on the method.
        """
        doc_fields = self.document._fields.keys()
        if self.fields is None:
            self.fields = doc_fields
        self._related_resources = self.get_related_resources()
        self._rename_fields = self.get_rename_fields()
        self._reverse_rename_fields = {}
        for k, v in self._rename_fields.items():
            self._reverse_rename_fields[v] = k
        assert len(self._rename_fields) == len(self._reverse_rename_fields), \
            'Cannot rename multiple fields to the same name'
        self._normal_filters, self._regex_filters = self.get_filters()
        self._child_document_resources = self.get_child_document_resources()
        self._default_child_resource_document = self.get_default_child_resource_document()
        self.data = None
        self._dirty_fields = None
        self.view_method = view_method
        self._normal_allowed_ordering = [o for o in self.allowed_ordering if not isinstance(o, Pattern)]
        self._regex_allowed_ordering = [o for o in self.allowed_ordering if isinstance(o, Pattern)]

    @property
    def params(self):
        """
        Return parameters of the request which is currently being processed.
        Params can be passed in two different ways:

        1. As a querystring (e.g. '/resource/?status=active&_limit=10').
        2. As a _params property in the JSON payload. For example:
             { '_params': { 'status': 'active', '_limit': '10' } }
        """
        if not has_request_context():
            # `params` doesn't make sense if we don't have a request
            raise AttributeError

        if not hasattr(self, '_params'):
            if '_params' in self.raw_data:
                self._params = self.raw_data['_params']
            else:
                try:
                    self._params = request.args.to_dict()
                except AttributeError: # mocked request with regular dict
                    self._params = request.args
        return self._params

    def _enforce_strict_json(self, val):
        """
        Helper method used to raise a ValueError if NaN, Infinity, or
        -Infinity were posted. By default, json.loads accepts these values,
        but it allows us to perform extra validation via a parse_constant
        kwarg.
        """
        # according to the `json.loads` docs: "parse_constant, if specified,
        # will be called with one of the following strings: '-Infinity',
        # 'Infinity', 'NaN'". Since none of them are valid JSON, we can simply
        # raise an exception here.
        raise ValueError

    @property
    def raw_data(self):
        """Validate and return parsed JSON payload."""
        if not has_request_context():
            # `raw_data` doesn't make sense if we don't have a request
            raise AttributeError

        if not hasattr(self, '_raw_data'):
            if request.method in ('PUT', 'POST') or request.data:
                if request.mimetype and 'json' not in request.mimetype:
                    raise ValidationError({'error': "Please send valid JSON with a 'Content-Type: application/json' header."})
                if request.headers.get('Transfer-Encoding') == 'chunked':
                    raise ValidationError({'error': "Chunked Transfer-Encoding is not supported."})

                try:
                    self._raw_data = json.loads(request.data.decode('utf-8'), parse_constant=self._enforce_strict_json)
                except ValueError:
                    raise ValidationError({'error': 'The request contains invalid JSON.'})
                if request.method == 'PUT' and not isinstance(self._raw_data, dict):
                    raise ValidationError({'error': 'JSON data must be a dict.'})
            else:
                self._raw_data = {}

        return self._raw_data

    @classmethod
    def uri(self, path):
        """Generate a URI reference for the given path"""
        if self.uri_prefix:
            ret = self.uri_prefix+path
            return ret
        else:
            raise ValueError("Cannot generate URI for resources that do not specify a uri_prefix")

    @classmethod
    def _url(self, path):
        """Generate a complete URL for the given path. Requires application context."""
        if self.uri_prefix:
            url = url_for(self.uri_prefix.lstrip("/").rstrip("/"),_external=True)
            ret = url+path
            return ret
        else:
            raise ValueError("Cannot generate URL for resources that do not specify a uri_prefix")

    def get_fields(self):
        """
        Return a list of fields that should be included in the response
        (unless a `_fields` param didn't include them).
        """
        return self.fields

    @staticmethod
    def get_optional_fields():
        """
        Return a list of fields that can optionally be included in the
        response (but only if a `_fields` param mentioned them explicitly).
        """
        return []

    def get_requested_fields(self, **kwargs):
        """
        Process a list of fields requested by the client and return only the
        ones which are allowed by get_fields and get_optional_fields.

        If `_fields` param is set to '_all', return a list of all the fields
        from get_fields and get_optional_fields combined.
        """
        params = kwargs.get('params', None)

        include_all = False

        # NOTE use list(dict.fromkeys()) below instead of set() to maintain order
        if 'fields' in kwargs:
            fields = kwargs['fields']
            all_fields_set = list(dict.fromkeys(fields))
        else:
            fields = list(self.get_fields())
            all_fields = fields + self.get_optional_fields()
            all_fields_set = list(dict.fromkeys(all_fields))

        if params and '_fields' in params:
            params_fields = params['_fields'].split(',')
            only_fields = list(dict.fromkeys(params_fields))
            if '_all' in only_fields:
                include_all = True
        else:
            only_fields = None

        requested_fields = []
        if include_all or only_fields is None:
            if include_all:
                field_selection = all_fields_set
            else:
                field_selection = fields
            for field in field_selection:
                requested_fields.append(field)
        else:
            for field in only_fields:
                actual_field = self._reverse_rename_fields.get(field, field)
                if actual_field in all_fields_set or any(actual_field.startswith(f) for f in all_fields_set):
                    requested_fields.append(actual_field)

        return requested_fields

    def get_max_limit(self):
        return self.max_limit

    def get_related_resources(self):
        return self.related_resources

    def get_save_related_fields(self):
        return self.save_related_fields

    def get_rename_fields(self):
        """
        @TODO should automatically support model_id for reference fields (only) and model for related_resources
        """
        return self.rename_fields

    def get_child_document_resources(self):
        # By default, don't inherit child_document_resources. This lets us have
        # multiple resources for a child document without having to reset the
        # child_document_resources property in the subclass.
        if 'child_document_resources' in self.__class__.__dict__:
            return self.child_document_resources
        else:
            return {}

    def get_default_child_resource_document(self):
        # See comment on get_child_document_resources.
        if 'default_child_resource_document' in self.__class__.__dict__:
            return self.default_child_resource_document
        else:
            return None

    def get_filters(self):
        """
        Given the filters declared on this resource, return a mapping
        of all allowed filters along with their individual mappings of
        suffixes and operators.

        For example, if self.filters declares:
            { 'date': [operators.Exact, operators.Gte] }
        then this method will return:
            {
                'date': {
                    '': operators.Exact,
                    'exact': operators.Exact,
                    'gte': operators.Gte
                }
            }
        Then, when a request comes in, Flask-MongoRest will match
        `?date__gte=value` to the 'date' field and the 'gte' suffix: 'gte',
        and hence use the Gte operator to filter the data.
        """
        normal_filters, regex_filters = {}, {}
        for field, operators in getattr(self, 'filters', {}).items():
            field_filters = {}

            for op in operators:
                if op.op == 'exact':
                    field_filters[''] = op
                field_filters[op.op] = op

            if isinstance(field, Pattern):
                regex_filters[field] = field_filters
            else:
                normal_filters[field] = field_filters
        return normal_filters, regex_filters

    def serialize_field(self, obj, **kwargs):
        if self.uri_prefix and hasattr(obj, "id"):
            return self._url(str(obj.id))
        else:
            return self.serialize(obj, **kwargs)

    def _subresource(self, obj):
        """
        Select and create an appropriate sub-resource class for delegation or
        return None if there isn't one.
        """
        s_class = self._child_document_resources.get(obj.__class__)
        if not s_class and self._default_child_resource_document:
            s_class = self._child_document_resources[self._default_child_resource_document]
        if s_class and s_class != self.__class__:
            r = s_class(view_method=self.view_method)
            r.data = self.data
            return r
        else:
            return None

    def get_field_value(self, obj, field_name, field_instance=None, **kwargs):
        """Return a json-serializable field value.

        field_name is the name of the field in `obj` to be serialized.
        field_instance is a MongoEngine field definition.
        **kwargs are just any options to be passed through to child resources serializers.
        """
        has_field_instance = bool(field_instance)
        field_instance = (field_instance or
                          self.document._fields.get(field_name, None) or
                          getattr(self.document, field_name, None))

        # Determine the field value
        if has_field_instance:
            field_value = obj
        else:
            try:
                dotty = Dotty(obj if isinstance(obj, dict) else obj.to_mongo())
                if '.' not in field_name:
                    is_pk = obj._fields[field_name].primary_key
                    field_name = '_id' if is_pk or field_name == 'id' else field_name
                field_value = dotty[field_name]
            except (AttributeError, KeyError):
                raise UnknownFieldError

        return self.serialize_field_value(obj, field_name, field_instance, field_value, **kwargs)

    def serialize_field_value(self, obj, field_name, field_instance, field_value, **kwargs):
        """Select and delegate to an appropriate serializer method based on type of field instance.

        field_value is an actual value to be serialized.
        For other fields, see get_field_value method.
        """
        if isinstance(field_instance, (ReferenceField, GenericReferenceField, EmbeddedDocumentField)):
            return self.serialize_document_field(field_name, field_value, **kwargs)

        elif isinstance(field_instance, ListField):
            return self.serialize_list_field(field_instance, field_name, field_value, **kwargs)

        elif isinstance(field_instance, DictField):
            return self.serialize_dict_field(field_instance, field_name, field_value, **kwargs)

        elif callable(field_instance):
            return self.serialize_callable_field(obj, field_instance, field_name, field_value, **kwargs)
        return field_value

    def serialize_callable_field(self, obj, field_instance, field_name, field_value, **kwargs):
        """Execute a callable field and return it or serialize
        it based on its related resource defined in the `related_resources` map.
        """
        if isinstance(field_value, list):
            value = field_value
        else:
            if isbound(field_instance):
                value = field_instance()
            elif isbound(field_value):
                value = field_value()
            else:
                value = field_instance(obj)
        if field_name in self._related_resources:
            if isinstance(value, list):
                return [self._related_resources[field_name]().serialize_field(o, **kwargs) for o in value]
            elif value is None:
                return None
            else:
                return self._related_resources[field_name]().serialize_field(value, **kwargs)
        return value

    def serialize_dict_field(self, field_instance, field_name, field_value, **kwargs):
        """Serialize each value based on an explicit field type
        (e.g. if the schema defines a DictField(IntField), where all
        the values in the dict should be ints).
        """
        if field_instance.field:
            return {
                key: self.get_field_value(elem, field_name, field_instance=field_instance.field, **kwargs)
                for (key, elem) in field_value.items()
            }
        # ... or simply return the dict intact, if the field type
        # wasn't specified
        else:
            return field_value

    def serialize_list_field(self, field_instance, field_name, field_value, **kwargs):
        """Serialize each item in the list separately."""
        return [val for val in [
            self.get_field_value(elem, field_name, field_instance=field_instance.field, **kwargs)
            for elem in field_value
        ] if val is not None]

    def serialize_document_field(self, field_name, field_value, **kwargs):
        """If this field is a reference or an embedded document, either return
        a DBRef or serialize it using a resource found in `related_resources`.
        """
        if field_name in self._related_resources:
            return (
                field_value and
                not isinstance(field_value, DBRef) and
                self._related_resources[field_name]().serialize_field(field_value, **kwargs)
            )
        else:
            if DocumentProxy and isinstance(field_value, DocumentProxy):
                # Don't perform a DBRef isinstance check below since
                # it might trigger an extra query.
                return field_value.to_dbref()
            if isinstance(field_value, DBRef):
                return field_value
            return field_value and field_value.to_dbref()

    def serialize(self, obj, **kwargs):
        """
        Given an object, serialize it, turning it into its JSON
        representation.
        """
        if not obj:
            return {}

        # If a subclass of an obj has been called with a base class' resource,
        # use the subclass-specific serialization
        subresource = self._subresource(obj)
        if subresource:
            return subresource.serialize(obj, **kwargs)

        # Get the requested fields
        requested_fields = self.get_requested_fields(**kwargs)

        # Drop the kwargs we don't need any more (we're passing `kwargs` to
        # child resources so we don't want to pass `fields` and `params` that
        # pertain to the parent resource).
        kwargs.pop('fields', None)
        kwargs.pop('params', None)

        # Fill in the `data` dict by serializing each of the requested fields
        # one by one.
        data = Dotty({})
        for field in requested_fields:

            # resolve the user-facing name of the field
            renamed_field = self._rename_fields.get(field, field)

            # if the field is callable, execute it with `obj` as the param
            if hasattr(self, field) and callable(getattr(self, field)):
                value = getattr(self, field)(obj)

                # if the field is associated with a specific resource (via the
                # `related_resources` map), use that resource to serialize it
                if field in self._related_resources and value is not None:
                    related_resource = self._related_resources[field]()
                    if isinstance(value, mongoengine.document.Document):
                        value = related_resource.serialize_field(value)
                    elif isinstance(value, dict):
                        value = dict((k, related_resource.serialize_field(v))
                                     for (k, v) in value.items())
                    else:  # assume queryset or list
                        value = [related_resource.serialize_field(o)
                                 for o in value]
                data[renamed_field] = value
            else:
                try:
                    data[renamed_field] = self.get_field_value(obj, field, **kwargs)
                except UnknownFieldError:
                    try:
                        data[renamed_field] = self.value_for_field(obj, field)
                    except UnknownFieldError:
                        pass

        return data._data

    def handle_serialization_error(self, exc, obj):
        """
        Override this to implement custom behavior whenever serializing an
        object fails.
        """
        pass

    def value_for_field(self, obj, field):
        """
        If we specify a field which doesn't exist on the resource or on the
        object, this method lets us return a custom value.
        """
        raise UnknownFieldError

    def validate_request(self, obj=None):
        """
        Validate the request that's currently being processed and fill in
        the self.data dict that'll later be used to save/update an object.

        `obj` points to the object that's being updated, or is empty if a new
        object is being created.
        """
        # When creating or updating a single object, delegate the validation
        # to a more specific subresource, if it exists
        if (request.method == 'PUT' and obj) or request.method == 'POST':
            subresource = self._subresource(obj)
            if subresource:
                subresource._raw_data = self._raw_data
                subresource.validate_request(obj=obj)
                self.data = subresource.data
                return

        # Don't work on original raw data, we may reuse the resource for bulk
        # updates.
        self.data = self.raw_data.copy()

        # Do renaming in two passes to prevent potential multiple renames
        # depending on dict traversal order.
        # E.g. if a -> b, b -> c, then a should never be renamed to c.
        fields_to_delete = []
        fields_to_update = {}
        for k, v in self._rename_fields.items():
            if v in self.data:
                fields_to_update[k] = self.data[v]
                fields_to_delete.append(v)
        for k in fields_to_delete:
            del self.data[k]
        for k, v in fields_to_update.items():
            self.data[k] = v

        # If CleanCat schema exists on this resource, use it to perform the
        # validation
        if self.schema:
            if CleancatSchema is None and ModelSchema is None:
                raise ImportError('Cannot validate schema without CleanCat or Marshmallow!')

            if request.method == 'PUT' and obj is not None:
                obj_data = dict([(key, getattr(obj, key)) for key in obj._fields.keys()])
            else:
                obj_data = None

            if CleancatSchema is not None:
                try:
                    schema = self.schema(self.data, obj_data)
                    self.data = schema.full_clean()
                except SchemaValidationError:
                    raise ValidationError({'field-errors': schema.field_errors, 'errors': schema.errors })
            elif ModelSchema is not None:
                try:
                    partial = bool(request.method == 'PUT' and obj is not None)
                    self.data = self.schema().load(self.data, partial=partial)
                except MarshmallowValidationError as ex:
                    raise ValidationError({'errors': ex.messages})

    def get_queryset(self):
        """
        Return a MongoEngine queryset that will later be used to return
        matching documents.
        """
        if request.method == 'PUT':
            return self.document.objects  # get full documents for updates
        else:
            document_fields = set(self.document._fields.keys())
            requested_fields = set(
                f.split('.', 1)[0] for f in self.get_requested_fields(params=self.params)
            )
            mask = requested_fields & document_fields
            return self.document.objects.only(*mask)

    def get_object(self, pk, qfilter=None):
        """
        Given a PK and an optional queryset filter function, find a matching
        document in the queryset.
        """
        qs = self.get_queryset()
        # If a queryset filter was provided, pass our current queryset in and
        # get a new one out
        if qfilter:
            qs = qfilter(qs)
        return qs.get(pk=pk)

    def paginate_fields(self, obj):
        """
        return object with fields paginated according to `fields_to_paginate`
        """
        if self.view_method == methods.Download:
            return obj  # no pagination when downloading
        for field, limits in self.fields_to_paginate.items():
            page = self.params.get(f'{field}_page', 1)
            per_page = self.params.get(f'{field}_per_page', limits[0])
            # page and per_page validation
            if not isint(page):
                raise ValidationError({'error': f'{field}_page must be an integer.'})
            if not isint(per_page):
                raise ValidationError({'error': f'{field}_per_page must be an integer.'})
            if int(per_page) > limits[1]:
                raise ValidationError({'error': f"The per page limit ({per_page}) you set is larger than the maximum for the {field} field ({limits[1]})."})
            if int(page) < 0:
                raise ValidationError({'error': f'{field}_page must be a non-negative integer.'})

            per_page = min(int(per_page), limits[1])
            total_rows = len(obj[field])
            if total_rows > 0:
                total_pages = int(total_rows/per_page) + bool(total_rows % per_page)
                if int(page) > total_pages:
                    raise ValidationError({'error': f'{field}_page must be less or equal {total_pages}.'})
                obj.data = obj.paginate_field(field, int(page), per_page=per_page).items
        return obj

    def fetch_related_resources(self, objs, only_fields=None):
        """
        Given a list of objects and an optional list of the only fields we
        should care about, fetch these objects' related resources.
        """

        # Create a map of field names to MongoEngine Q objects that will
        # later be used to fetch the related resources from MongoDB
        # Queries for the same document/collection are combined to improve
        # efficiency.
        document_queryset = {}
        for obj in objs:
            for field_name in self.related_resources_hints.keys():
                if only_fields is not None and field_name not in only_fields:
                    continue
                method = getattr(obj, field_name)
                if callable(method):
                    q = method()
                    if field_name in document_queryset:
                        document_queryset[field_name] = (document_queryset[field_name] | q._query_obj)
                    else:
                        document_queryset[field_name] = q._query_obj

        # For each field name, execute the queries we generated in the block
        # above, and map the results to each object that references them.
        # TODO This is in dire need of refactoring, or a complete overhaul
        hints = {}
        for field_name, q_obj in document_queryset.items():
            doc = self.get_related_resources()[field_name].document

            # Create a QuerySet based on the query object
            query = doc.objects.filter(q_obj)

            # Don't let MongoDB do the sorting as it won't use the index.
            # Store the ordering so we can do client sorting afterwards.
            ordering = query._ordering or query._get_order_by(query._document._meta['ordering'])
            query = query.order_by()

            # Fetch the results
            results = list(query)

            # Reapply the ordering and add results to the mapping
            if ordering:
                document_queryset[field_name] = sorted(results, cmp_fields(ordering))
            else:
                document_queryset[field_name] = results

            # For each field name, create a map of obj PKs to a list of
            # results they referenced.
            hint_index = {}
            if field_name in self.related_resources_hints.keys():
                hint_field = self.related_resources_hints[field_name]
                for obj in document_queryset[field_name]:
                    hint_field_instance = obj._fields[hint_field]
                    # Don't trigger a query for SafeReferenceFields
                    if SafeReferenceField and isinstance(hint_field_instance, SafeReferenceField):
                        hinted = obj._db_data[hint_field]
                        if hint_field_instance.dbref:
                            hinted = hinted.id
                    else:
                        hinted = str(getattr(obj, hint_field).id)
                    if hinted not in hint_index:
                        hint_index[hinted] = [obj]
                    else:
                        hint_index[hinted].append(obj)

                hints[field_name] = hint_index

        # Assign the results to each object
        # TODO This is in dire need of refactoring, or a complete overhaul
        for obj in objs:
            for field_name, hint_index in hints.items():
                obj_id = obj.id
                if isinstance(obj_id, DBRef):
                    obj_id = obj_id.id
                elif isinstance(obj_id, ObjectId):
                    obj_id = str(obj_id)
                if obj_id not in hint_index:
                    setattr(obj, field_name, [])
                else:
                    setattr(obj, field_name, hint_index[obj_id])

    def apply_filters(self, qs, params=None):
        """
        Given this resource's filters, and the params of the request that's
        currently being processed, apply additional filtering to the queryset
        and return it.
        """
        if params is None:
            params = self.params

        for key, value in params.items():
            # If this is a resource identified by a URI, we need
            # to extract the object id at this point since
            # MongoEngine only understands the object id
            if self.uri_prefix:
                url = urlparse(value)
                uri = url.path
                value = uri.lstrip(self.uri_prefix)

            # special handling of empty / null params
            # http://werkzeug.pocoo.org/docs/0.9/utils/ url_decode returns '' for empty params
            if value == '':
                value = None
            elif value in ['""', "''"]:
                value = ''

            negate = False
            op_name = ''
            parts = key.split('__')
            for i in range(len(parts) + 1, 0, -1):
                field = '__'.join(parts[:i])
                try:
                    allowed_operators = self._normal_filters[field]
                except KeyError:
                    for k, v in self._regex_filters.items():
                        m = k.match(field)
                        if m:
                            allowed_operators = v
                            break
                    else:
                        allowed_operators = None
                if allowed_operators:
                    parts = parts[i:]
                    break
            if allowed_operators is None:
                continue

            if parts:
                # either an operator or a query lookup!  See what's allowed.
                op_name = parts[-1]
                if op_name in allowed_operators:
                    # operator; drop it
                    parts.pop()
                else:
                    # assume it's part of a lookup
                    op_name = ''
                if parts and parts[-1] == 'not':
                    negate = True
                    parts.pop()

            operator = allowed_operators.get(op_name, None)
            if operator is None:
                continue
            if negate and not operator.allow_negation:
                continue
            if parts:
                field = '%s__%s' % (field, '__'.join(parts))
            field = self._reverse_rename_fields.get(field, field)
            qs = operator().apply(qs, field, value, negate)
        return qs

    def apply_ordering(self, qs, params=None):
        """
        Given this resource's allowed_ordering, and the params of the request
        that's currently being processed, apply ordering to the queryset
        and return it.
        """
        if params is None:
            params = self.params
        if self.allowed_ordering:
            oby = params.get('_order_by')
            if oby:
                order_params = None
                if oby in self._normal_allowed_ordering:
                    order_params = [self._reverse_rename_fields.get(p, p) for p in oby.split(',')]
                elif any(p.match(oby) for p in self._regex_allowed_ordering):
                    order_params = [oby]
                if order_params:
                    order_sign = '-' if params.get('order') == 'desc' else '+'
                    qs = qs.order_by(*[f'{order_sign}{p}' for p in order_params])
        return qs

    def get_skip_and_limit(self, params=None):
        """
        Perform validation and return sanitized values for _skip and _limit
        params of the request that's currently being processed.
        """
        max_limit = self.get_max_limit()
        if params is None:
            params = self.params
        if self.paginate:
            # _limit and _skip validation
            for par in ['_limit', 'per_page']:
                if par in params:
                    if not isint(params[par]):
                        raise ValidationError({'error': f'{par} must be an integer (got "%s" instead).' % params[par]})
                    if params[par] and int(params[par]) > max_limit:
                        raise ValidationError({'error': "The limit you set is larger than the maximum limit for this \
                                               resource (max_limit = %d)." % max_limit})
                    limit = min(int(params[par]), max_limit)
                    break
            else:
                limit = min(int(self.default_limit), max_limit)

            for par in ['_skip', 'page']:
                if par in params:
                    if not isint(params[par]):
                        raise ValidationError({'error': f'{par} must be an integer (got "%s" instead).' % params[par]})
                    if params[par] and int(params[par]) < 0:
                        raise ValidationError({'error': f'{par} must be a non-negative integer (got "%s" instead).' % params[par]})
                    skip = int(params[par]) if par == '_skip' else (int(params[par])-1) * limit
                    break
            else:
                skip = 0

            # Fetch one more so we know if there are more results.
            return skip, limit
        else:
            return 0, max_limit

    def get_objects(self, qs=None, qfilter=None):
        """
        Return objects fetched from the database based on all the parameters
        of the request that's currently being processed.

        Params:
        - Custom queryset can be passed via `qs`. Otherwise `self.get_queryset`
          is used.
        - Pass `qfilter` function to modify the queryset.
        """
        params = self.params
        extra = {}

        if self.view_method == methods.Download:
            fmt = self.params.get('format')
            if fmt not in self.download_formats:
                raise ValueError(f'`format` must be one of {self.download_formats}')

        custom_qs = True
        if qs is None:
            custom_qs = False
            qs = self.get_queryset()

        # If a queryset filter was provided, pass our current queryset in and
        # get a new one out
        if qfilter:
            qs = qfilter(qs)

        # Apply filters and ordering, based on the params supplied by the
        # request
        qs = self.apply_filters(qs, params)
        qs = self.apply_ordering(qs, params)
        extra['total_count'] = qs.count()

        # Apply limit and skip to the queryset (if not Download and no custom queryset provided)
        limit = None
        if not custom_qs and self.view_method != methods.Download:
            skip, limit = self.get_skip_and_limit(params)
            qs = qs.skip(skip).limit(limit+1)  # get one extra to determine has_more
            extra['total_pages'] = int(extra['total_count']/limit) + bool(extra['total_count'] % limit)

        # Needs to be at the end as it returns a list, not a queryset
        if self.select_related:
            qs = qs.select_related()

        # Evaluate the queryset
        objs = list(qs)
        has_more = None
        if self.view_method != methods.Download and self.paginate:
            has_more = bool(len(objs) > limit)

        if has_more:
            objs = objs[:-1]

        # bulk-fetch related resources for moar speed
        if self.related_resources_hints:
            self.fetch_related_resources(objs, self.get_requested_fields(params=params))

        return objs, has_more, extra

    def save_related_objects(self, obj, parent_resources=None, **kwargs):
        if not parent_resources:
            parent_resources = [self]
        else:
            parent_resources += [self]

        if self._dirty_fields:
            for field_name in set(self._dirty_fields) & set(self.get_save_related_fields()):
                try:
                    related_resource = self.get_related_resources()[field_name]
                except KeyError:
                    related_resource = None

                field_instance = getattr(self.document, field_name)

                # If it's a ReferenceField, just save it.
                if isinstance(field_instance, ReferenceField):
                    instance = getattr(obj, field_name)
                    if instance:
                        if related_resource:
                            related_resource().save_object(instance, parent_resources=parent_resources)
                        else:
                            instance.save()

                # If it's a ListField(ReferenceField), save all instances.
                if isinstance(field_instance, ListField) and isinstance(field_instance.field, ReferenceField):
                    instance_list = getattr(obj, field_name)
                    for instance in instance_list:
                        if related_resource:
                            related_resource().save_object(instance, parent_resources=parent_resources)
                        else:
                            instance.save()

    def save_object(self, obj, **kwargs):
        self.save_related_objects(obj, **kwargs)
        obj.save(**kwargs)
        obj.reload()

        self._dirty_fields = None # No longer dirty.

    def get_object_dict(self, data=None, update=False):
        if data is None:
            data = {}
        data = self.data or data
        filter_fields = set(self.document._fields.keys())
        if update:
            # We want to update only the fields that appear in the request data
            # rather than re-updating all the document's existing/other fields.
            filter_fields &= set(self._reverse_rename_fields.get(field, field)
                                 for field in self.raw_data.keys())
        update_dict = {field: value for field, value in data.items()
                       if field in filter_fields}
        return update_dict

    def create_object(self, data=None, save=True, parent_resources=None):
        update_dict = self.get_object_dict(data)
        obj = self.document(**update_dict)
        self._dirty_fields = update_dict.keys()
        if save:
            self.save_object(obj, force_insert=True)
        return obj

    def update_object(self, obj, data=None, save=True, parent_resources=None):
        subresource = self._subresource(obj)
        if subresource:
            return subresource.update_object(obj, data=data, save=save, parent_resources=parent_resources)

        update_dict = self.get_object_dict(data, update=True) if save else data

        self._dirty_fields = []

        for field, value in update_dict.items():
            update = False

            # If we're comparing reference fields, only compare ids without
            # hitting the database
            if hasattr(obj, '_db_data') and isinstance(obj._fields.get(field), ReferenceField):
                db_val = obj._db_data.get(field)
                id_from_obj = db_val and getattr(db_val, 'id', db_val)
                id_from_data = value and getattr(value, 'pk', value)
                if id_from_obj != id_from_data:
                    update = True
            elif getattr(obj, '_fields', None) is not None:
                if isinstance(obj._fields.get(field), DictField):
                    if value is None:
                        update = True
                    else:
                        self.update_object(obj[field], data=value, save=False)
                elif obj._fields[field].primary_key:
                    raise ValidationError({'error': f'`{field}` is primary key and cannot be updated'})
                elif not equal(getattr(obj, field), value):
                    update = True
            elif not equal(obj.get(field), value):
                update = True

            if update:
                if getattr(obj, field, None) is not None:
                    setattr(obj, field, value)
                else:
                    obj[field] = value
                self._dirty_fields.append(field)

        if save:
            self.save_object(obj)
        return obj

    def delete_object(self, obj, parent_resources=None):
        obj.delete()


# Py2/3 compatible way to do metaclasses (or six.add_metaclass)
body = vars(Resource).copy()
body.pop('__dict__', None)
body.pop('__weakref__', None)

Resource = ResourceMeta(Resource.__name__, Resource.__bases__, body)<|MERGE_RESOLUTION|>--- conflicted
+++ resolved
@@ -4,12 +4,8 @@
 from typing import Pattern
 from bson.dbref import DBRef
 from bson.objectid import ObjectId
-<<<<<<< HEAD
 from dotty_dict import Dotty
-from flask import request, url_for
-=======
 from flask import has_request_context, request, url_for
->>>>>>> ce260b1b
 try:
     from urllib.parse import urlparse
 except ImportError: # Python 2
