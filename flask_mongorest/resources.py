import json
import mongoengine

from bson.dbref import DBRef
from bson.objectid import ObjectId
from flask import request, url_for
from urlparse import urlparse
from mongoengine.base.proxy import DocumentProxy
from mongoengine.fields import EmbeddedDocumentField, ListField, ReferenceField, GenericReferenceField, SafeReferenceField
from mongoengine.fields import DictField

from cleancat import ValidationError as SchemaValidationError
from flask.ext.mongorest import methods
from flask.ext.mongorest.exceptions import ValidationError, UnknownFieldError
from flask.ext.mongorest.utils import cmp_fields, isbound, isint, equal


class ResourceMeta(type):
    def __init__(cls, name, bases, classdict):
        if classdict.get('__metaclass__') is not ResourceMeta:
            for document,resource in cls.child_document_resources.iteritems():
                if resource == name:
                    cls.child_document_resources[document] = cls
        type.__init__(cls, name, bases, classdict)


class Resource(object):

    # MongoEngine Document class related to this resource (required)
    document = None

    # List of fields that can (and should by default) be included in the
    # response
    fields = None

    # Dict of original field names (as seen in `fields`) and what they should
    # be renamed to in the API response
    rename_fields = {}

    # CleanCat Schema class (used for validation)
    schema = None

    # List of fields that the objects can be ordered by
    allowed_ordering = []

    # Define whether or not this resource supports pagination
    paginate = True

    # Default limit if no _limit is specified in the request. Only relevant
    # if pagination is enabled.
    default_limit = 100

    # Maximum value of _limit that can be requested (avoids DDoS'ing the API).
    # Only relevant if pagination is enabled.
    max_limit = 100

    # Map of field names and Resource classes that should be used to handle
    # these fields (for serialization, saving, etc.).
    related_resources = {}

    # Map of field names on this resource's document to field names on the
    # related resource's document, used as a helper in the process of
    # turning a field value from a queryset to a list of objects
    #
    # TODO Behavior of this is *very* unintuitive and should be changed or
    # dropped, or at least refactored
    related_resources_hints = {}

    # List of field names corresponding to related resources. If a field is
    # mentioned here and in `related_resources`, it can be created/updated
    # from within this resource.
    save_related_fields = []

    # Map of MongoEngine Document classes to Resource class names. Defines
    # which sub-resource should be used for handling a particular subclass of
    # this resource's document.
    child_document_resources = {}

    # Whenever a new document is posted and the system doesn't know the type
    # of it yet, it will choose a default sub-resource for this document type
    default_child_resource_document = None

    # Defines whether MongoEngine's select_related should be used on a
    # filtered query set, pulling all the references efficiently.
    select_related = False
<<<<<<< HEAD
    uri_prefix = None  # Must start and end with a "/"
    default_limit = 100  # default limit if no _limit is specified
    max_limit = 100  # maximum value of _limit that can be requested (avoids DDoS'ing the API).
    bulk_update_limit = 1000  # maximum number of objects which can be bulk-updated at a time
=======

    # Must start and end with a "/"
    uri_prefix = None
>>>>>>> cb3b3b1b

    __metaclass__ = ResourceMeta

    def __init__(self, view_method=None):
        """
        Initializes a resource. Optionally, a method class can be given to
        view_method (see methods.py) so the resource can behave differently
        depending on the method.
        """
        doc_fields = self.document._fields.keys()
        if self.fields is None:
            self.fields = doc_fields
        self._related_resources = self.get_related_resources()
        self._rename_fields = self.get_rename_fields()
        self._reverse_rename_fields = {}
        for k, v in self._rename_fields.iteritems():
            self._reverse_rename_fields[v] = k
        assert len(self._rename_fields) == len(self._reverse_rename_fields), \
            'Cannot rename multiple fields to the same name'
        self._filters = self.get_filters()
        self._child_document_resources = self.get_child_document_resources()
        self._default_child_resource_document = self.get_default_child_resource_document()
        self.data = None
        self._dirty_fields = None
        self.view_method = view_method

    @property
    def params(self):
        """
        Return parameters of the request which is currently being processed.
        Params can be passed in two different ways:

        1. As a querystring (e.g. '/resource/?status=active&_limit=10').
        2. As a _params property in the JSON payload. For example:
             { '_params': { 'status': 'active', '_limit': '10' } }
        """
        if not hasattr(self, '_params'):
            if '_params' in self.raw_data:
                self._params = self.raw_data['_params']
            else:
                try:
                    self._params = request.args.to_dict()
                except AttributeError: # mocked request with regular dict
                    self._params = request.args
        return self._params

    def _enforce_strict_json(self, val):
        """
        Helper method used to raise a ValueError if NaN, Infinity, or
        -Infinity were posted. By default, json.loads accepts these values,
        but it allows us to perform extra validation via a parse_constant
        kwarg.
        """
        # according to the `json.loads` docs: "parse_constant, if specified,
        # will be called with one of the following strings: '-Infinity',
        # 'Infinity', 'NaN'". Since none of them are valid JSON, we can simply
        # raise an exception here.
        raise ValueError

    @property
    def raw_data(self):
        """Validate and return parsed JSON payload."""
        if not hasattr(self, '_raw_data'):
            if request.method in ('PUT', 'POST') or request.data:
                if request.mimetype and 'json' not in request.mimetype:
                    raise ValidationError({'error': "Please send valid JSON with a 'Content-Type: application/json' header."})
                if request.headers.get('Transfer-Encoding') == 'chunked':
                    raise ValidationError({'error': "Chunked Transfer-Encoding is not supported."})

                try:
                    self._raw_data = json.loads(request.data, parse_constant=self._enforce_strict_json)
                except ValueError:
                    raise ValidationError({'error': 'The request contains invalid JSON.'})
                if not isinstance(self._raw_data, dict):
                    raise ValidationError({'error': 'JSON data must be a dict.'})
            else:
                self._raw_data = {}

        return self._raw_data

    @classmethod
    def uri(self, path):
        """Generate a URI reference for the given path"""
        if self.uri_prefix:
            ret = self.uri_prefix+path
            return ret
        else:
            raise ValueError("Cannot generate URI for resources that do not specify a uri_prefix")

    @classmethod
    def _url(self, path):
        """Generate a complete URL for the given path. Requires application context."""
        if self.uri_prefix:
            url = url_for(self.uri_prefix.lstrip("/").rstrip("/"),_external=True)
            ret = url+path
            return ret
        else:
            raise ValueError("Cannot generate URL for resources that do not specify a uri_prefix")

    def get_fields(self):
        """
        Return a list of fields that should be included in the response
        (unless a `_fields` param didn't include them).
        """
        return self.fields

    def get_optional_fields(self):
        """
        Return a list of fields that can optionally be included in the
        response (but only if a `_fields` param mentioned them explicitly).
        """
        return []

    def get_requested_fields(self, **kwargs):
        """
        Process a list of fields requested by the client and return only the
        ones which are allowed by get_fields and get_optional_fields.

        If `_fields` param is set to '_all', return a list of all the fields
        from get_fields and get_optional_fields combined.
        """
        params = kwargs.get('params', None)

        include_all = False

        if 'fields' in kwargs:
            fields = kwargs['fields']
            all_fields_set = set(fields)
        else:
            fields = self.get_fields()
            all_fields_set = set(fields) | set(self.get_optional_fields())

        if params and '_fields' in params:
            only_fields = set(params['_fields'].split(','))
            if '_all' in only_fields:
                include_all = True
        else:
            only_fields = None

        requested_fields = []
        if include_all or only_fields is None:
            if include_all:
                field_selection = all_fields_set
            else:
                field_selection = fields
            for field in field_selection:
                requested_fields.append(field)
        else:
            for field in only_fields:
                actual_field = self._reverse_rename_fields.get(field, field)
                if actual_field in all_fields_set:
                    requested_fields.append(actual_field)

        return requested_fields

    def get_max_limit(self):
        return self.max_limit

    def get_related_resources(self):
        return self.related_resources

    def get_save_related_fields(self):
        return self.save_related_fields

    def get_rename_fields(self):
        """
        @TODO should automatically support model_id for reference fields (only) and model for related_resources
        """
        return self.rename_fields

    def get_child_document_resources(self):
        # By default, don't inherit child_document_resources. This lets us have
        # multiple resources for a child document without having to reset the
        # child_document_resources property in the subclass.
        if 'child_document_resources' in self.__class__.__dict__:
            return self.child_document_resources
        else:
            return {}

    def get_default_child_resource_document(self):
        # See comment on get_child_document_resources.
        if 'default_child_resource_document' in self.__class__.__dict__:
            return self.default_child_resource_document
        else:
            return None

    def get_filters(self):
        """
        Given the filters declared on this resource, return a mapping
        of all allowed filters along with their individual mappings of
        suffixes and operators.

        For example, if self.filters declares:
            { 'date': [operators.Exact, operators.Gte] }
        then this method will return:
            {
                'date': {
                    '': operators.Exact,
                    'exact': operators.Exact,
                    'gte': operators.Gte
                }
            }
        Then, when a request comes in, Flask-MongoRest will match
        `?date__gte=value` to the 'date' field and the 'gte' suffix: 'gte',
        and hence use the Gte operator to filter the data.
        """
        filters = {}
        for field, operators in getattr(self, 'filters', {}).iteritems():
            field_filters = {}
            for op in operators:
                if op.op == 'exact':
                    field_filters[''] = op
                field_filters[op.op] = op
            filters[field] = field_filters
        return filters

    def serialize_field(self, obj, **kwargs):
        if self.uri_prefix and hasattr(obj, "id"):
            return self._url(str(obj.id))
        else:
            return self.serialize(obj, **kwargs)

    def _subresource(self, obj):
        """
        Select and create an appropriate sub-resource class for delegation or
        return None if there isn't one.
        """
        s_class = self._child_document_resources.get(obj.__class__)
        if not s_class and self._default_child_resource_document:
            s_class = self._child_document_resources[self._default_child_resource_document]
        if s_class and s_class != self.__class__:
            r = s_class(view_method=self.view_method)
            r.data = self.data
            return r
        else:
            return None

    def serialize(self, obj, **kwargs):
        """
        Given an object, serialize it, turning it into its JSON
        respresentation.
        """
        if not obj:
            return {}

        # If a subclass of an obj has been called with a base class' resource,
        # use the subclass-specific serialization
        subresource = self._subresource(obj)
        if subresource:
            return subresource.serialize(obj, **kwargs)

        def get(obj, field_name, field_instance=None):
            """
            @TODO needs significant cleanup
            """

            has_field_instance = bool(field_instance)
            field_instance = (field_instance or
                              self.document._fields.get(field_name, None) or
                              getattr(self.document, field_name, None))

            # Determine the field value
            if has_field_instance:
                field_value = obj
            elif isinstance(obj, dict):
                return obj[field_name]
            else:
                try:
                    field_value = getattr(obj, field_name)
                except AttributeError:
                    raise UnknownFieldError

            # If this field is a reference or an embedded document, either
            # return a DBRef or serialize it using a resource found in
            # `related_resources`.
            if isinstance(field_instance, (ReferenceField, GenericReferenceField, EmbeddedDocumentField)):
                if field_name in self._related_resources:
                    return (
                        field_value and
                        not isinstance(field_value, DBRef) and
                        self._related_resources[field_name]().serialize_field(field_value, **kwargs)
                    )
                else:
                    if isinstance(field_value, DocumentProxy):
                        # Don't perform a DBRef isinstance check below since
                        # it might trigger an extra query.
                        return field_value.to_dbref()
                    if isinstance(field_value, DBRef):
                        return field_value
                    return field_value and field_value.to_dbref()

            # If this field is a list, serialize each item in the list separately.
            elif isinstance(field_instance, ListField):
                return [val for val in [get(elem, field_name, field_instance=field_instance.field) for elem in field_value] if val]

            # If this field is a dict...
            elif isinstance(field_instance, DictField):
                # ... serialize each value based on an explicit field type
                # (e.g. if the schema defines a DictField(IntField), where all
                # the values in the dict should be ints).
                if field_instance.field:
                    return {
                        key: get(elem, field_name, field_instance=field_instance.field)
                        for (key, elem) in field_value.iteritems()
                    }
                # ... or simply return the dict intact, if the field type
                # wasn't specified
                else:
                    return field_value

            # If this field is callable, execute it and return it or serialize
            # it based on its related resource defined in the
            # `related_resources` map.
            elif callable(field_instance):
                if isinstance(field_value, list):
                    value = field_value
                else:
                    if isbound(field_instance):
                        value = field_instance()
                    elif isbound(field_value):
                        value = field_value()
                    else:
                        value = field_instance(obj)

                if field_name in self._related_resources:
                    if isinstance(value, list):
                        return [self._related_resources[field_name]().serialize_field(o, **kwargs) for o in value]
                    elif value is None:
                        return None
                    else:
                        return self._related_resources[field_name]().serialize_field(value, **kwargs)
                return value
            return field_value

        # Get the requested fields
        requested_fields = self.get_requested_fields(**kwargs)

        # Drop the kwargs we don't need any more (we're passing `kwargs` to
        # child resources so we don't want to pass `fields` and `params` that
        # pertain to the parent resource).
        kwargs.pop('fields', None)
        kwargs.pop('params', None)

        # Fill in the `data` dict by serializing each of the requested fields
        # one by one.
        data = {}
        for field in requested_fields:

            # resolve the user-facing name of the field
            renamed_field = self._rename_fields.get(field, field)

            # if the field is callable, execute it with `obj` as the param
            if hasattr(self, field) and callable(getattr(self, field)):
                value = getattr(self, field)(obj)

                # if the field is associated with a specific resource (via the
                # `related_resources` map), use that resource to serialize it
                if field in self._related_resources and value is not None:
                    related_resource = self._related_resources[field]()
                    if isinstance(value, mongoengine.document.Document):
                        value = related_resource.serialize_field(value)
                    elif isinstance(value, dict):
                        value = dict((k, related_resource.serialize_field(v))
                                     for (k, v) in value.iteritems())
                    else:  # assume queryset or list
                        value = [related_resource.serialize_field(o)
                                 for o in value]
                data[renamed_field] = value
            else:
                try:
                    data[renamed_field] = get(obj, field)
                except UnknownFieldError:
                    try:
                        data[renamed_field] = self.value_for_field(obj, field)
                    except UnknownFieldError:
                        pass

        return data

    def handle_serialization_error(self, exc, obj):
        """
        Override this to implement custom behavior whenever serializing an
        object fails.
        """
        pass

    def value_for_field(self, obj, field):
        """
        If we specify a field which doesn't exist on the resource or on the
        object, this method lets us return a custom value.
        """
        raise UnknownFieldError

    def validate_request(self, obj=None):
        """
        Validate the request that's currently being processed and fill in
        the self.data dict that'll later be used to save/update an object.

        `obj` points to the object that's being updated, or is empty if a new
        object is being created.
        """
        # When creating or updating a single object, delegate the validation
        # to a more specific subresource, if it exists
        if (request.method == 'PUT' and obj) or request.method == 'POST':
            subresource = self._subresource(obj)
            if subresource:
                subresource._raw_data = self._raw_data
                subresource.validate_request(obj=obj)
                self.data = subresource.data
                return

        # Don't work on original raw data, we may reuse the resource for bulk
        # updates.
        self.data = self.raw_data.copy()

        # Do renaming in two passes to prevent potential multiple renames
        # depending on dict traversal order.
        # E.g. if a -> b, b -> c, then a should never be renamed to c.
        fields_to_delete = []
        fields_to_update = {}
        for k, v in self._rename_fields.iteritems():
            if v in self.data:
                fields_to_update[k] = self.data[v]
                fields_to_delete.append(v)
        for k in fields_to_delete:
            del self.data[k]
        for k, v in fields_to_update.iteritems():
            self.data[k] = v

        # If CleanCat schema exists on this resource, use it to perform the
        # validation
        if self.schema:
            if request.method == 'PUT' and obj is not None:
                obj_data = dict([(key, getattr(obj, key)) for key in obj._fields.keys()])
            else:
                obj_data = None

            schema = self.schema(self.data, obj_data)
            try:
                self.data = schema.full_clean()
            except SchemaValidationError:
                raise ValidationError({'field-errors': schema.field_errors, 'errors': schema.errors })

    def validate_bulk_update(self):
        """
        Override this to implement custom behavior whenever a bulk update
        request is processed. Throw ValidationError if the request is not
        valid.
        """
        pass

    def get_queryset(self):
        """
        Return a MongoEngine queryset that will later be used to return
        matching documents.
        """
        return self.document.objects

    def get_object(self, pk, qfilter=None):
        """
        Given a PK and an optional queryset filter function, find a matching
        document in the queryset.
        """
        qs = self.get_queryset()
        # If a queryset filter was provided, pass our current queryset in and
        # get a new one out
        if qfilter:
            qs = qfilter(qs)
        return qs.get(pk=pk)

    def fetch_related_resources(self, objs, only_fields=None):
        """
        Given a list of objects and an optional list of the only fields we
        should care about, fetch these objects' related resources.
        """

        # Create a map of field names to MongoEngine Q objects that will
        # later be used to fetch the related resources from MongoDB
        # Queries for the same document/collection are combined to improve
        # efficiency.
        document_queryset = {}
        for obj in objs:
            for field_name in self.related_resources_hints.keys():
                if only_fields is not None and field_name not in only_fields:
                    continue
                method = getattr(obj, field_name)
                if callable(method):
                    q = method()
                    if field_name in document_queryset:
                        document_queryset[field_name] = (document_queryset[field_name] | q._query_obj)
                    else:
                        document_queryset[field_name] = q._query_obj

        # For each field name, execute the queries we generated in the block
        # above, and map the results to each object that references them.
        # TODO This is in dire need of refactoring, or a complete overhaul
        hints = {}
        for field_name, q_obj in document_queryset.iteritems():
            doc = self.get_related_resources()[field_name].document

            # Create a QuerySet based on the query object
            query = doc.objects.filter(q_obj)

            # Don't let MongoDB do the sorting as it won't use the index.
            # Store the ordering so we can do client sorting afterwards.
            ordering = query._ordering or query._get_order_by(query._document._meta['ordering'])
            query = query.order_by()

            # Fetch the results
            results = list(query)

            # Reapply the ordering and add results to the mapping
            if ordering:
                document_queryset[field_name] = sorted(results, cmp_fields(ordering))
            else:
                document_queryset[field_name] = results

            # For each field name, create a map of obj PKs to a list of
            # results they referenced.
            hint_index = {}
            if field_name in self.related_resources_hints.keys():
                hint_field = self.related_resources_hints[field_name]
                for obj in document_queryset[field_name]:
                    hint_field_instance = obj._fields[hint_field]
                    # Don't trigger a query for SafeReferenceFields
                    if isinstance(hint_field_instance, SafeReferenceField):
                        hinted = obj._db_data[hint_field]
                        if hint_field_instance.dbref:
                            hinted = hinted.id
                    else:
                        hinted = str(getattr(obj, hint_field).id)
                    if hinted not in hint_index:
                        hint_index[hinted] = [obj]
                    else:
                        hint_index[hinted].append(obj)

                hints[field_name] = hint_index

        # Assign the results to each object
        # TODO This is in dire need of refactoring, or a complete overhaul
        for obj in objs:
            for field_name, hint_index in hints.iteritems():
                obj_id = obj.id
                if isinstance(obj_id, DBRef):
                    obj_id = obj_id.id
                elif isinstance(obj_id, ObjectId):
                    obj_id = str(obj_id)
                if obj_id not in hint_index:
                    setattr(obj, field_name, [])
                else:
                    setattr(obj, field_name, hint_index[obj_id])

    def apply_filters(self, qs, params=None):
        """
        Given this resource's filters, and the params of the request that's
        currently being processed, apply additional filtering to the queryset
        and return it.
        """
        if params is None:
            params = self.params

        for key, value in params.iteritems():
            # If this is a resource identified by a URI, we need
            # to extract the object id at this point since
            # MongoEngine only understands the object id
            if self.uri_prefix:
                url = urlparse(value)
                uri = url.path
                value = uri.lstrip(self.uri_prefix)

            # special handling of empty / null params
            # http://werkzeug.pocoo.org/docs/0.9/utils/ url_decode returns '' for empty params
            if value == '':
                value = None
            elif value in ['""', "''"]:
                value = ''

            negate = False
            op_name = ''
            parts = key.split('__')
            for i in range(len(parts) + 1, 0, -1):
                field = '__'.join(parts[:i])
                allowed_operators = self._filters.get(field)
                if allowed_operators:
                    parts = parts[i:]
                    break
            if allowed_operators is None:
                continue

            if parts:
                # either an operator or a query lookup!  See what's allowed.
                op_name = parts[-1]
                if op_name in allowed_operators:
                    # operator; drop it
                    parts.pop()
                else:
                    # assume it's part of a lookup
                    op_name = ''
                if parts and parts[-1] == 'not':
                    negate = True
                    parts.pop()

            operator = allowed_operators.get(op_name, None)
            if operator is None:
                continue
            if negate and not operator.allow_negation:
                continue
            if parts:
                field = '%s__%s' % (field, '__'.join(parts))
            field = self._reverse_rename_fields.get(field, field)
            qs = operator().apply(qs, field, value, negate)
        return qs

    def apply_ordering(self, qs, params=None):
        """
        Given this resource's allowed_ordering, and the params of the request
        that's currently being processed, apply ordering to the queryset
        and return it.
        """
        if params is None:
            params = self.params
        if self.allowed_ordering and params.get('_order_by') in self.allowed_ordering:
            order_params = [self._reverse_rename_fields.get(p, p) for p in params['_order_by'].split(',')]
            qs = qs.order_by(*order_params)
        return qs

    def get_skip_and_limit(self, params=None):
        """
        Perform validation and return sanitized values for _skip and _limit
        params of the request that's currently being processed.
        """
        max_limit = self.get_max_limit()
        if params is None:
            params = self.params
        if self.paginate:
            # _limit and _skip validation
            if not isint(params.get('_limit', 1)):
                raise ValidationError({'error': '_limit must be an integer (got "%s" instead).' % params['_limit']})
            if not isint(params.get('_skip', 1)):
                raise ValidationError({'error': '_skip must be an integer (got "%s" instead).' % params['_skip']})
            if params.get('_limit') and int(params['_limit']) > max_limit:
                raise ValidationError({'error': "The limit you set is larger than the maximum limit for this resource (max_limit = %d)." % max_limit})
            if params.get('_skip') and int(params['_skip']) < 0:
                raise ValidationError({'error': '_skip must be a non-negative integer (got "%s" instead).' % params['_skip']})

            limit = min(int(params.get('_limit', self.default_limit)), max_limit)
            # Fetch one more so we know if there are more results.
            return int(params.get('_skip', 0)), limit
        else:
            return 0, max_limit

    def get_objects(self, qs=None, qfilter=None):
        """
        Return objects fetched from the database based on all the parameters
        of the request that's currently being processed.

        Params:
        - Custom queryset can be passed via `qs`. Otherwise `self.get_queryset`
          is used.
        - Pass `qfilter` function to modify the queryset.
        """
        params = self.params

        custom_qs = True
        if qs is None:
            custom_qs = False
            qs = self.get_queryset()

        # If a queryset filter was provided, pass our current queryset in and
        # get a new one out
        if qfilter:
            qs = qfilter(qs)

        qs = self.apply_filters(qs, params)
        qs = self.apply_ordering(qs, params)

        # Apply limit and skip to the queryset
        limit = None
        if self.view_method == methods.BulkUpdate:
            # limit the number of objects that can be bulk-updated at a time
            qs = qs.limit(self.bulk_update_limit)
        elif not custom_qs:
            # no need to skip/limit if a custom `qs` was provided
            skip, limit = self.get_skip_and_limit(params)
            qs = qs.skip(skip).limit(limit+1)

        # Needs to be at the end as it returns a list, not a queryset
        if self.select_related:
            qs = qs.select_related()

        if limit is not None and self.paginate:
            # It is OK to evaluate the queryset as we will do so anyway.
            qs = [o for o in qs] # don't use list() because mongoengine will do a count query
            has_more = len(qs) == limit+1
            if has_more:
                qs = qs[:-1]
        else:
            has_more = None

        # bulk-fetch related resources for moar speed
        if self.related_resources_hints:
            self.fetch_related_resources(qs, self.get_requested_fields(params=params))

        return qs, has_more

    def save_related_objects(self, obj, parent_resources=None):
        if not parent_resources:
            parent_resources = [self]
        else:
            parent_resources += [self]

        if self._dirty_fields:
            for field_name in set(self._dirty_fields) & set(self.get_save_related_fields()):
                try:
                    related_resource = self.get_related_resources()[field_name]
                except KeyError:
                    related_resource = None

                field_instance = getattr(self.document, field_name)

                # If it's a ReferenceField, just save it.
                if isinstance(field_instance, ReferenceField):
                    instance = getattr(obj, field_name)
                    if instance:
                        if related_resource:
                            related_resource().save_object(instance, parent_resources=parent_resources)
                        else:
                            instance.save()

                # If it's a ListField(ReferenceField), save all instances.
                if isinstance(field_instance, ListField) and isinstance(field_instance.field, ReferenceField):
                    instance_list = getattr(obj, field_name)
                    for instance in instance_list:
                        if related_resource:
                            related_resource().save_object(instance, parent_resources=parent_resources)
                        else:
                            instance.save()

    def save_object(self, obj, **kwargs):
        self.save_related_objects(obj, **kwargs)
        obj.save()
        obj.reload()

        self._dirty_fields = None # No longer dirty.

    def get_object_dict(self, data=None, update=False):
        data = self.data or data
        filter_fields = set(self.document._fields.keys())
        if update:
            # We want to update only the fields that appear in the request data
            # rather than re-updating all the document's existing/other fields.
            filter_fields &= set(self._reverse_rename_fields.get(field, field)
                                 for field in self.raw_data.keys())
        update_dict = {field: value for field, value in data.items()
                       if field in filter_fields}
        return update_dict

    def create_object(self, data=None, save=True, parent_resources=None):
        update_dict = self.get_object_dict(data)
        obj = self.document(**update_dict)
        self._dirty_fields = update_dict.keys()
        if save:
            self.save_object(obj)
        return obj

    def update_object(self, obj, data=None, save=True, parent_resources=None):
        subresource = self._subresource(obj)
        if subresource:
            return subresource.update_object(obj, data=data, save=save, parent_resources=parent_resources)

        update_dict = self.get_object_dict(data, update=True)

        self._dirty_fields = []

        for field, value in update_dict.items():
            update = False

            # If we're comparing reference fields, only compare ids without
            # hitting the database
            if isinstance(obj._fields.get(field), ReferenceField):
                db_val = obj._db_data.get(field)
                id_from_obj = db_val and getattr(db_val, 'id', db_val)
                id_from_data = value and getattr(value, 'pk', value)
                if id_from_obj != id_from_data:
                    update = True
            elif not equal(getattr(obj, field), value):
                update = True

            if update:
                setattr(obj, field, value)
                self._dirty_fields.append(field)

        if save:
            self.save_object(obj)
        return obj

    def delete_object(self, obj, parent_resources=None):
        obj.delete()
<|MERGE_RESOLUTION|>--- conflicted
+++ resolved
@@ -54,6 +54,9 @@
     # Only relevant if pagination is enabled.
     max_limit = 100
 
+    # Maximum number of objects which can be bulk-updated by a single request
+    bulk_update_limit = 1000
+
     # Map of field names and Resource classes that should be used to handle
     # these fields (for serialization, saving, etc.).
     related_resources = {}
@@ -83,16 +86,9 @@
     # Defines whether MongoEngine's select_related should be used on a
     # filtered query set, pulling all the references efficiently.
     select_related = False
-<<<<<<< HEAD
-    uri_prefix = None  # Must start and end with a "/"
-    default_limit = 100  # default limit if no _limit is specified
-    max_limit = 100  # maximum value of _limit that can be requested (avoids DDoS'ing the API).
-    bulk_update_limit = 1000  # maximum number of objects which can be bulk-updated at a time
-=======
 
     # Must start and end with a "/"
     uri_prefix = None
->>>>>>> cb3b3b1b
 
     __metaclass__ = ResourceMeta
 
