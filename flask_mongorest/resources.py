--- conflicted
+++ resolved
@@ -668,11 +668,10 @@
         # get a new one out
         if qfilter:
             qs = qfilter(qs)
-<<<<<<< HEAD
+
         if self.view_method != methods.Download:
             qs = self.apply_field_pagination(qs)
-        return qs.get(pk=pk)
-=======
+
         obj = qs.get(pk=pk)
 
         # We don't need to fetch related resources for DELETE requests because
@@ -685,7 +684,6 @@
             )
 
         return obj
->>>>>>> c104cde2
 
     def apply_field_pagination(self, qs, params=None):
         """apply field pagination according to `fields_to_paginate`"""
