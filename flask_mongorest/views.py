--- conflicted
+++ resolved
@@ -151,11 +151,7 @@
         else:
             return ret
 
-<<<<<<< HEAD
-    def update_object(self, obj):
-=======
     def process_object(self, obj):
->>>>>>> 7d7fb746
         # Check if we have permission to change this object
         if not self.has_change_permission(request, obj):
             raise Unauthorized
@@ -165,19 +161,11 @@
         except Exception, e:
             self.handle_validation_error(e)
 
-<<<<<<< HEAD
-    def update_objects(self, objs):
-        count = 0
-        try:
-            for obj in objs:
-                self.update_object(obj)
-=======
     def process_objects(self, objs):
         count = 0
         try:
             for obj in objs:
                 self.process_object(obj)
->>>>>>> 7d7fb746
                 count += 1
         except ValidationError, e:
             e.message['count'] = count
@@ -212,17 +200,10 @@
                 objs, has_more = result
             elif len(result) == 3:
                 objs, has_more, extra = result
-<<<<<<< HEAD
-            return self.update_objects(objs)
-        else:
-            obj = self._resource.get_object(pk)
-            self.update_object(obj)
-=======
             return self.process_objects(objs)
         else:
             obj = self._resource.get_object(pk)
             self.process_object(obj)
->>>>>>> 7d7fb746
             ret = self._resource.serialize(obj, params=request.args)
             return ret
 
