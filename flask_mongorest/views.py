--- conflicted
+++ resolved
@@ -151,13 +151,8 @@
         else:
             return ret
 
-<<<<<<< HEAD
-    def update_object(self, obj):
+    def process_object(self, obj):
         """Validate and update an object"""
-
-=======
-    def process_object(self, obj):
->>>>>>> cb3b3b1b
         # Check if we have permission to change this object
         if not self.has_change_permission(request, obj):
             raise Unauthorized
@@ -169,15 +164,11 @@
         except Exception, e:
             self.handle_validation_error(e)
 
-<<<<<<< HEAD
-    def update_objects(self, objs):
+    def process_objects(self, objs):
         """
         Update each object in the list one by one, and return the total count
         of updated objects.
         """
-=======
-    def process_objects(self, objs):
->>>>>>> cb3b3b1b
         count = 0
         try:
             for obj in objs:
@@ -212,13 +203,9 @@
                 objs, has_more = result
             elif len(result) == 3:
                 objs, has_more, extra = result
-<<<<<<< HEAD
 
             # Update all the objects and return their count
-            return self.update_objects(objs)
-=======
             return self.process_objects(objs)
->>>>>>> cb3b3b1b
         else:
             obj = self._resource.get_object(pk)
             self.process_object(obj)
