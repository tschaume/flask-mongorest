import os

from flask import Flask, request
<<<<<<< HEAD
from flask_mongoengine import MongoEngine
from flask_mongoengine.wtf.orm import model_form
from flask_mongorest import MongoRest
from flask_mongorest.views import ResourceView
from flask_mongorest.resources import Resource
from flask_mongorest import operators as ops
from flask_mongorest.methods import *
from flask_mongorest.authentication import AuthenticationBase
from flask_wtf import TextField, length
=======
from flask.ext.mongoengine import MongoEngine
from flask.ext.mongorest import MongoRest
from flask.ext.mongorest.views import ResourceView
from flask.ext.mongorest.resources import Resource
from flask.ext.mongorest import operators as ops
from flask.ext.mongorest.methods import *
from flask.ext.mongorest.authentication import AuthenticationBase
>>>>>>> bc108153

from example import schemas, documents


app = Flask(__name__)

app.url_map.strict_slashes = False

app.config.update(
    DEBUG = True,
    TESTING = True,
    MONGODB_SETTINGS = {
        'HOST': 'localhost',
        'PORT': 27017,
        'DB': 'mongorest_example_app',
        'TZ_AWARE': True,
    },
)

db = MongoEngine(app)
api = MongoRest(app)

class UserResource(Resource):
    document = documents.User
    schema = schemas.User
    filters = {
        'datetime': [ops.Exact]
    }

@api.register()
class UserView(ResourceView):
    resource = UserResource
    methods = [Create, Update, Fetch, List, Delete]

class ContentResource(Resource):
    document = documents.Content

class PostResource(Resource):
    document = documents.Post
    schema = schemas.Post
    related_resources = {
        'content': ContentResource,
        'sections': ContentResource, #nested complex objects
        #'author': UserResource,
        #'editor': UserResource,
        #'user_lists': UserResource,
        'primary_user': UserResource,
    }
    filters = {
        'title': [ops.Exact, ops.Startswith, ops.In(allow_negation=True)],
        'author_id': [ops.Exact],
        'is_published': [ops.Boolean],
    }
    rename_fields = {
        'author': 'author_id',
    }
    bulk_update_limit = 10

    def get_objects(self, **kwargs):
        qs, has_more = super(PostResource, self).get_objects(**kwargs)
        return qs, has_more, {'more': 'stuff'}

    def get_fields(self):
        fields = super(PostResource, self).get_fields()
        if '_include_primary_user' in request.args:
            fields = set(fields) | set(['primary_user'])
        return fields

    def update_object(self, obj, data=None, save=True, parent_resources=None):
        data = data or self.data
        if data.get('author'):
            author = data['author']
            if author.email == 'vincent@vangogh.com':
                obj.tags.append('art')
        return super(PostResource, self).update_object(obj, data, save, parent_resources)

@api.register(name='posts', url='/posts/')
class PostView(ResourceView):
    resource = PostResource
    methods = [Create, Update, BulkUpdate, Fetch, List, Delete]

class LimitedPostResource(Resource):
    document = documents.Post
    related_resources = {
        'content': ContentResource,
    }

@api.register(name='limited_posts', url='/limited_posts/')
class LimitedPostView(ResourceView):
    resource = LimitedPostResource
    methods = [Create, Update, Fetch, List]

class DummyAuthenication(AuthenticationBase):
    def authorized(self):
        return False

@api.register(name='auth', url='/auth/')
class DummyAuthView(ResourceView):
    resource = PostResource
    methods = [Create, Update, Fetch, List, Delete]
    authentication_methods = [DummyAuthenication]

@api.register(name='restricted', url='/restricted/')
class RestrictedPostView(ResourceView):
    """This class allows us to put restrictions in place regarding
       who/what can be read, changed, added or deleted"""
    resource = PostResource
    methods = [Create, Update, Fetch, List, Delete]

    # Can't read a post if it isn't published
    def has_read_permission(self, request, qs):
        return qs.filter(is_published=True)

    # Can't add a post in a published state
    def has_add_permission(self, request, obj):
        return not obj.is_published

    # Can't change a post if it is published
    def has_change_permission(self, request, obj):
        return not obj.is_published

    # Can't delete a post if it is published
    def has_delete_permission(self, request, obj):
        return not obj.is_published

class TestDocument(db.Document):
    name = db.StringField()
    other = db.StringField()
    dictfield = db.DictField()
    is_new = db.BooleanField()

class TestResource(Resource):
    document = TestDocument

class TestFieldsResource(Resource):
    document = TestDocument
    fields = ['id', 'name', 'upper_name']

    def upper_name(self, obj):
        return obj.name.upper()

@api.register(name='test', url='/test/')
class TestView(ResourceView):
    resource = TestResource
    methods = [Create, Update, Fetch, List]


@api.register(name='testfields', url='/testfields/')
class TestFieldsResource(ResourceView):
    resource = TestFieldsResource
    methods = [Create, Update, Fetch, List]

class LanguageResource(Resource):
    document = documents.Language

class PersonResource(Resource):
    document = documents.Person
    schema = schemas.Person
    related_resources = {
        'languages': LanguageResource,
    }
    save_related_fields = ['languages']

@api.register(name='person', url='/person/')
class PersonView(ResourceView):
    resource = PersonResource
    methods = [Create, Update, Fetch, List]

# extra resources for testing max_limit
class Post10Resource(PostResource):
    max_limit = 10

class Post250Resource(PostResource):
    max_limit = 250

@api.register(name='posts10', url='/posts10/')
class Post10View(ResourceView):
    resource = Post10Resource
    methods = [Create, Update, BulkUpdate, Fetch, List, Delete]

@api.register(name='posts250', url='/posts250/')
class Post250View(ResourceView):
    resource = Post250Resource
    methods = [Create, Update, BulkUpdate, Fetch, List, Delete]

# Documents, resources, and views for testing differences between db refs and object ids
class A(db.Document):
    txt = db.StringField()

class B(db.Document):
    ref = db.ReferenceField(A, dbref=True)
    txt = db.StringField()

class C(db.Document):
    ref = db.ReferenceField(A)
    txt = db.StringField()

class AResource(Resource):
    document = A

class BResource(Resource):
    document = B

class CResource(Resource):
    document = C

@api.register(url='/a/')
class AView(ResourceView):
    resource = AResource
    methods = [Create, Update, BulkUpdate, Fetch, List, Delete]

@api.register(url='/b/')
class BView(ResourceView):
    resource = BResource
    methods = [Create, Update, BulkUpdate, Fetch, List, Delete]

@api.register(url='/c/')
class CView(ResourceView):
    resource = CResource
    methods = [Create, Update, BulkUpdate, Fetch, List, Delete]


# Documents, resources, and views for testing method permissions
class MethodTestDoc(db.Document):
    txt = db.StringField()

class MethodTestResource(Resource):
    document = MethodTestDoc

@api.register(url='/create_only/')
class CreateOnlyView(ResourceView):
    resource = MethodTestResource
    methods = [Create]

@api.register(url='/update_only/')
class UpdateOnlyView(ResourceView):
    resource = MethodTestResource
    methods = [Update]

@api.register(url='/bulk_update_only/')
class BulkUpdateOnlyView(ResourceView):
    resource = MethodTestResource
    methods = [BulkUpdate]

@api.register(url='/fetch_only/')
class FetchOnlyView(ResourceView):
    resource = MethodTestResource
    methods = [Fetch]

@api.register(url='/list_only/')
class ListOnlyView(ResourceView):
    resource = MethodTestResource
    methods = [List]

@api.register(url='/delete_only/')
class DeleteOnlyView(ResourceView):
    resource = MethodTestResource
    methods = [Delete]

class ViewMethodTestDoc(db.Document):
    txt = db.StringField()

class ViewMethodTestResource(Resource):
    document = ViewMethodTestDoc

@api.register(url='/test_view_method/')
class TestViewMethodView(ResourceView):
    resource = ViewMethodTestResource
    methods = [Create, Update, BulkUpdate, Fetch, List, Delete]

    def _dispatch_request(self, *args, **kwargs):
        super(TestViewMethodView, self)._dispatch_request(*args, **kwargs)
        return { 'method': self._resource.view_method.__name__ }

class DateTimeResource(Resource):
    document = documents.DateTime
    schema = schemas.DateTime

@api.register(name='datetime', url='/datetime/')
class DateTimeView(ResourceView):
    resource = DateTimeResource
    methods = [Create, Update, Fetch, List]


# Document, resource, and view for testing invalid JSON
class DictDoc(db.Document):
    dict = db.DictField()

class DictDocResource(Resource):
    document = DictDoc

@api.register(url='/dict_doc/')
class DictDocView(ResourceView):
    resource = DictDocResource
    methods = [Fetch, List, Create, Update]


if __name__ == "__main__":
    port = int(os.environ.get('PORT', 8000))
    app.run(host='0.0.0.0', port=port)
<|MERGE_RESOLUTION|>--- conflicted
+++ resolved
@@ -1,25 +1,13 @@
 import os
 
 from flask import Flask, request
-<<<<<<< HEAD
 from flask_mongoengine import MongoEngine
-from flask_mongoengine.wtf.orm import model_form
 from flask_mongorest import MongoRest
 from flask_mongorest.views import ResourceView
 from flask_mongorest.resources import Resource
 from flask_mongorest import operators as ops
 from flask_mongorest.methods import *
 from flask_mongorest.authentication import AuthenticationBase
-from flask_wtf import TextField, length
-=======
-from flask.ext.mongoengine import MongoEngine
-from flask.ext.mongorest import MongoRest
-from flask.ext.mongorest.views import ResourceView
-from flask.ext.mongorest.resources import Resource
-from flask.ext.mongorest import operators as ops
-from flask.ext.mongorest.methods import *
-from flask.ext.mongorest.authentication import AuthenticationBase
->>>>>>> bc108153
 
 from example import schemas, documents
 
